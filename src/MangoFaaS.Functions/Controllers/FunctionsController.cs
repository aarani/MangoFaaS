using MangoFaaS.Functions.Dto;
using MangoFaaS.Functions.Models;
using MangoFaaS.Models;
using MangoFaaS.Models.Enums;
using Microsoft.AspNetCore.Mvc;
using Minio;
using Microsoft.AspNetCore.Authorization;
using System.Security.Claims;

namespace MangoFaaS.Functions.Controllers;

[ApiController]
[Route("api/[controller]")]
[Authorize]
public class FunctionsController(MangoFunctionsDbContext dbContext, IMinioClient minioClient) : ControllerBase
{
    private const int DefaultPresignedUrlExpirySeconds = 3600;
    private string GetCurrentUserId()
    {
        return User.FindFirstValue(ClaimTypes.NameIdentifier) 
               ?? throw new InvalidOperationException("User ID claim (sub) not found in the JWT token.");
    }

    [HttpGet]
    public IActionResult GetFunctions()
    {
        var currentUserId = GetCurrentUserId();
        var functions = dbContext.Functions.Where(f => f.OwnerId == currentUserId).ToList();
        return Ok(functions);
    }

    [HttpGet("versions")]
    public IActionResult GetFunctionVersions()
    {
        var currentUserId = GetCurrentUserId();
        var functionVersions = dbContext.FunctionVersions
            .Join(dbContext.Functions,
                  version => version.FunctionId,
                  function => function.Id,
                  (version, function) => new { Version = version, Function = function })
            .Where(joined => joined.Function.OwnerId == currentUserId)
            .Select(joined => joined.Version)
            .ToList();
        return Ok(functionVersions);
    }

    [HttpPut]
    public async Task<ActionResult<CreateFunctionResponse>> CreateFunction(CreateFunctionRequest request)
    {
<<<<<<< HEAD
        var currentUserId = GetCurrentUserId();
=======
>>>>>>> 1a1e49cc
        var runtimeGuid = Guid.Parse(request.Runtime);

        var function = new Function()
        {
            Id = Guid.NewGuid(),
            Name = request.Name,
            Description = request.Description,
<<<<<<< HEAD
            OwnerId = currentUserId
=======
>>>>>>> 1a1e49cc
            Runtime = runtimeGuid.ToString()
        };

        var runtime = await dbContext.Runtimes.FindAsync(runtimeGuid);

        if (runtime is null || !runtime.IsActive) return BadRequest("Function runtime is not active");


        dbContext.Functions.Add(function);
        await dbContext.SaveChangesAsync();

        var response = new CreateFunctionResponse
        {
            Id = function.Id
        };

        return Created(string.Empty, response);
    }

    [HttpPut("version")]
    public async Task<ActionResult<CreateFunctionVersionResponse>> CreateFunctionVersion(CreateFunctionVersionRequest request)
    {
        var currentUserId = GetCurrentUserId();

        var function = await dbContext.Functions.FindAsync(request.FunctionId);

        if (function is null) return NotFound();

<<<<<<< HEAD
        if (function.OwnerId != currentUserId)
        {
            return Forbid(); 
        }

        var versionId = Guid.NewGuid();
=======
>>>>>>> 1a1e49cc
        var runtime = await dbContext.Runtimes.FindAsync(Guid.Parse(function.Runtime));

        if (runtime is null || !runtime.IsActive) return BadRequest("Function runtime is not active");

        var version = new FunctionVersion()
        {
            Id = versionId,
            FunctionId = request.FunctionId,
            Name = request.Name,
            Description = request.Description,
            Entrypoint = request.Entrypoint,
            FilePath = $"{request.FunctionId}/{versionId}",
            CompressionMethod = CompressionMethod.Deflate
        };

        var functionManifest = new MangoFunctionManifest
        {
            FunctionId = request.FunctionId,
            VersionId = versionId,
            RuntimeImage = runtime.FileName,
            RuntimeCompression = runtime.CompressionMethod
        };

        using var memStream = new MemoryStream(System.Text.Json.JsonSerializer.SerializeToUtf8Bytes(functionManifest));

        dbContext.FunctionVersions.Add(version);
        await dbContext.SaveChangesAsync();

        await minioClient.PutObjectAsync(
            new Minio.DataModel.Args.PutObjectArgs()
                .WithBucket("function-manifests")
                .WithObject($"{request.FunctionId}/{versionId}.json")
                .WithStreamData(memStream)
                .WithObjectSize(memStream.Length)
                .WithContentType("application/json")
        );

        var response = new CreateFunctionVersionResponse
        {
            Id = version.Id,
            PresignedUploadUrl = await minioClient.PresignedPutObjectAsync(
                new Minio.DataModel.Args.PresignedPutObjectArgs()
                    .WithBucket("raw-functions")
                    .WithObject(version.FilePath)
                    .WithExpiry(DefaultPresignedUrlExpirySeconds)
            )
        };

        return Ok(response);
    }
}<|MERGE_RESOLUTION|>--- conflicted
+++ resolved
@@ -47,10 +47,7 @@
     [HttpPut]
     public async Task<ActionResult<CreateFunctionResponse>> CreateFunction(CreateFunctionRequest request)
     {
-<<<<<<< HEAD
         var currentUserId = GetCurrentUserId();
-=======
->>>>>>> 1a1e49cc
         var runtimeGuid = Guid.Parse(request.Runtime);
 
         var function = new Function()
@@ -58,10 +55,7 @@
             Id = Guid.NewGuid(),
             Name = request.Name,
             Description = request.Description,
-<<<<<<< HEAD
-            OwnerId = currentUserId
-=======
->>>>>>> 1a1e49cc
+            OwnerId = currentUserId,
             Runtime = runtimeGuid.ToString()
         };
 
@@ -90,15 +84,12 @@
 
         if (function is null) return NotFound();
 
-<<<<<<< HEAD
         if (function.OwnerId != currentUserId)
         {
             return Forbid(); 
         }
 
         var versionId = Guid.NewGuid();
-=======
->>>>>>> 1a1e49cc
         var runtime = await dbContext.Runtimes.FindAsync(Guid.Parse(function.Runtime));
 
         if (runtime is null || !runtime.IsActive) return BadRequest("Function runtime is not active");
